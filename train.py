import argparse
import itertools
import torch
import tqdm
from collections import Counter
import torch.nn.functional as F

import dataset as my_datasets
from model import AdditionModel


def main():
    # Needed to enable tensor cores
    torch.set_float32_matmul_precision("medium")

    parser = argparse.ArgumentParser(
        formatter_class=argparse.ArgumentDefaultsHelpFormatter
    )
    parser.add_argument(
        "--epochs",
        type=int,
        default=1000,
        help="Number of examples to generate and train on",
    )
    parser.add_argument("--train-batches", type=int, default=1000)
    parser.add_argument("--val-batches", type=int, default=1000)
    parser.add_argument("--lr", type=float, default=1e-3, help="Adam LR")
    parser.add_argument(
        "--acc-next", type=float, default=0.9, help="Accuracy before next level"
    )
    # 0.05:  [(1, 1), (2, 2), (3, 8), (4, 11), (5, 25), (6, 76), (7, 206+)]
    # 0.04:  [(1, 1), (2, 2), (3, 8), (4, 7),  (5, 17), (6, 44), (7, 142), (8, 80+)]
    # 0.03:  [(1, 1), (2, 2), (3, 9), (4, 7),  (5, 11), (6, 32), (7, 121), (8, 110+)]
    # 0.02:  [(1, 1), (2, 2), (3, 8), (4, 8),  (5, 18), (6, 29), (7, 105), (8, 118+)]
    # 0.015: [(1, 1), (2, 2), (3, 8), (4, 16), (5, 25), (6, 70), (7, 131), (8, 107)] 
    # 0.01:  [(1, 1), (2, 2), (3, 8), (4, 12), (5, 14), (6, 44), (7, 151), (8, 341), (9, 151)]
    #        [(1, 1), (2, 2), (3, 7), (4, 15), (5, 107), (6, 247)]
    parser.add_argument("--dropout", type=float, default=0.05)
    parser.add_argument(
        "--hidden-size",
        type=int,
        default=32,
        help="The hidden size for the neural network",
    )
    parser.add_argument(
        "--ffw-size",
        type=int,
        default=None,
    )
    parser.add_argument(
        "--num-layers",
        type=int,
        default=4,
        help="The number of layers for the neural network",
    )
    parser.add_argument("--batch-size", type=int, default=2**10, help="Batch size")
    parser.add_argument(
        "--kind",
        required=True,
        type=str,
        help="The type of neural network to use (lstm, transformer, hybrid)",
    )
    parser.add_argument(
        "--op",
        type=str,
        default="add",
        help="Operation to learn (add, mult)",
    )
    parser.add_argument(
        "--cot-padding",
        type=int,
        default=0,
        help="Chain of thought padding",
    )
    parser.add_argument(
        "--base",
        type=int,
        default=10,
    )
    parser.add_argument(
        "--initial-number-length",
        type=int,
        default=1,
    )
    parser.add_argument(
        "--preferred-dtype",
        type=str,
        default='int64',
        help="Use this dtype if possible (int64, object)"
    )
    parser.add_argument("--compile", action="store_true")
    parser.add_argument("--flip", action="store_true", help="Flip order of numbers")
    parser.add_argument("--device", type=str, default=None)
    parser.add_argument(
        "--num-heads",
        type=int,
        default=4,
        help="The number of heads/rank in transformer/mlp",
    )
    args = parser.parse_args()

    dataset = make_dataset(args, number_length=args.initial_number_length)

    model = AdditionModel(
        ds=dataset,
        kind=args.kind,
        hidden_size=args.hidden_size,
        ffw_size=2 * args.hidden_size if args.ffw_size is None else args.ffw_size,
        num_layers=args.num_layers,
        num_heads=args.num_heads,
        lr=args.lr,
        dropout=args.dropout,
    )
    num_params = sum(p.numel() for p in model.parameters() if p.requires_grad)
    print(f"The model has {num_params} parameters")

    if args.compile:
        model = torch.compile(model)
    manual_training(model, dataset, args)


def make_dataset(args, number_length=1):
    kvargs = dict(
        preferred_dtype=args.preferred_dtype,
        base=args.base,
        number_length=number_length,
        pre_end_padding=args.cot_padding,
        flip=args.flip,
    )
    if args.op == "addmod":
        return my_datasets.AddModDataset(**kvargs)
    elif args.op == "divmod":
        return my_datasets.DivModDataset(**kvargs)
    elif args.op == "add":
        return my_datasets.BinaryOpDataset(
            func=(lambda a, b: a + b),
            sep="+",
            out_length=number_length + 1,
            **kvargs,
        )
    elif args.op == "mult":
        return my_datasets.BinaryOpDataset(
            func=(lambda a, b: a * b),
            sep="*",
            out_length=2 * number_length,
            **kvargs,
        )
    elif args.op == "div":
        return my_datasets.BinaryOpDataset(
            func=(lambda a, b: a // b),
            sep="//",
            min_b=1,
            out_length=number_length,
            **kvargs,
        )
    elif args.op == "mod":
        return my_datasets.BinaryOpDataset(
            func=(lambda a, b: a % b),
            sep="%",
            min_b=1,
            out_length=number_length,
            **kvargs,
        )
    elif args.op == "sqmod":
        return my_datasets.BinaryOpDataset(
            func=(lambda a, b: a**2 % b),
            sep="^2 %",
            min_b=1,
            out_length=2 * number_length,
            **kvargs,
        )
    elif args.op == "factor":
        return my_datasets.FactorDataset(**kvargs)


def answer_mask(dataset, batch):
    """Creates a mask of everything after the END (or =) token, which separates the question
    from the answer."""
    mask = torch.cumsum(batch == dataset.end_token, dim=1) == 1
    mask &= batch != dataset.end_token
    return mask[:, 1:]


def training_step(model, batch):
    """Computes cross entropy loss between the model output and the ground truth, but only on
    the tokens after the END token, since the previous data is just random."""
    mask = answer_mask(model.ds, batch)
    truth = batch[:, 1:]
    out = model(batch)[:, :-1]
    return F.cross_entropy(out[mask], truth[mask])


def validation_step(model, batch):
    """Computes the accuracy on the model, if we assume greedy decoding is used.
    We only consider a question corectly solved if every single token is correctly predicted,
    including the padding."""
    mask = answer_mask(model.ds, batch)
    truth = batch[:, 1:]
    out = model(batch)[:, :-1]
    preds = torch.argmax(out, dim=2)

    # print(f'{truth[0]=}')
    # print(f'{preds[0]=}')

    # We'd to test that our validation method matches what you get with generate.
    # Unfortunately the LSTMs give slightly different results when passing a batch,
    # vs when passing one element at a time, which breaks the direct correspondance.
    for i in range(0):
        n = batch[i].tolist().index(model.ds.end_token) + 1
        true = batch[i, n:]
        pred0 = preds[i, n - 1 :]
        pred1 = model.generate(batch[i][:n])
        if torch.all((preds * mask)[i] == (truth * mask)[i]):
            assert torch.all(pred0 == true)
            # If we are getting the answer right, they should be the same.
            assert torch.all(pred0 == pred1)
        else:
            # If we are getting the answer wrong, they should both be wrong.
            assert not torch.all(pred0 == true)
            assert not torch.all(pred1 == true)

    return torch.all(preds * mask == truth * mask, dim=1).float().mean()


def manual_training(model, dataset, args):
    if args.device is not None:
        device = torch.device(args.device)
    elif torch.cuda.is_available():
        device = torch.device("cuda")
    elif torch.backends.mps.is_available():
        device = torch.device("mps")
    else:
        device = torch.device("cpu")
    model = model.to(device)

    batch_size = args.batch_size
    optimizer = model.configure_optimizers()

    # Standard PyTorch Training Loop
    time_to_success = Counter()
    for epoch in range(args.epochs):
        train_batches = args.train_batches
        with torch.no_grad():
            np_data = dataset.generate_batch(batch_size * train_batches)
            train_data = torch.tensor(np_data).to(device)

        # Training Loop
        model.train()
        for batch_idx in tqdm.tqdm(range(train_batches)):
            batch = train_data[batch_idx * batch_size : (batch_idx + 1) * batch_size]
            optimizer.zero_grad()
            loss = training_step(model, batch)
            loss.backward()
            optimizer.step()

        # Validation Loop
        accs = []
        model.eval()
        with torch.no_grad():
<<<<<<< HEAD
            val_batches = 100
            np_data = dataset.generate_batch(batch_size * train_batches)
            val_data = torch.tensor(np_data).to(device)
=======
            val_batches = args.val_batches
            val_data = dataset.generate_batch(batch_size * val_batches).to(device)
>>>>>>> 6b5b3b34

            for batch_idx in tqdm.tqdm(range(val_batches)):
                batch = val_data[batch_idx * batch_size : (batch_idx + 1) * batch_size]
                acc = validation_step(model, batch)
                accs.append(acc)
        acc = torch.mean(torch.tensor(accs))
        print(f"Validation acc: {acc:.5}")

        # Print some examples. Try to always include an example where the model is wrong.
        # But if the model is nearly perfect, don't bother, since we might search forever.
        model.print_examples(3, must_include_a_wrong=acc < args.acc_next)

        time_to_success[dataset.number_length] += 1

        print("Epochs per digit:", sorted(time_to_success.items()))
        if acc > args.acc_next:
            print(f"Switching to number length {dataset.number_length+1}")
            dataset = make_dataset(args, number_length=dataset.number_length + 1)
            model.ds = dataset


if __name__ == "__main__":
    main()<|MERGE_RESOLUTION|>--- conflicted
+++ resolved
@@ -257,14 +257,9 @@
         accs = []
         model.eval()
         with torch.no_grad():
-<<<<<<< HEAD
-            val_batches = 100
+            val_batches = args.val_batches
             np_data = dataset.generate_batch(batch_size * train_batches)
             val_data = torch.tensor(np_data).to(device)
-=======
-            val_batches = args.val_batches
-            val_data = dataset.generate_batch(batch_size * val_batches).to(device)
->>>>>>> 6b5b3b34
 
             for batch_idx in tqdm.tqdm(range(val_batches)):
                 batch = val_data[batch_idx * batch_size : (batch_idx + 1) * batch_size]
